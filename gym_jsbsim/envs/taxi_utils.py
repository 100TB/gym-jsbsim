--- conflicted
+++ resolved
@@ -136,7 +136,7 @@
 #-----------------------------------------------------------------------------------------------------------------------
 #           Taxi Path Class 
 # FIXME: Need to be optimise for computational issue
-# TO DO: update_path()
+# TODO: Add a cart2geo(self, refPoint, Point) >> (lat, lon)
 #-----------------------------------------------------------------------------------------------------------------------
 
 
@@ -158,7 +158,6 @@
         self.reader = shapefile.Reader(self.fname, encodingErrors="replace")
         print(self.path_id_numbers)
 
-
     def plot_path(self):
         print('TBD')
 
@@ -179,13 +178,10 @@
             edges_cartesian.append((np.array([fromPolarToCart(ref_pts, height, [i[1]], [i[0]])[0] for i in edge[0]]), edge[1]))
         # edges_cartesian[0] = ([[x1,y1],[x2,y2]],'idnumber')
         return edges_cartesian, edges_longlat
-<<<<<<< HEAD
-=======
-
->>>>>>> 6daa95a9
+
 
     def update_path(self, ref_pts):
-        self.edges_cartesian, self.edges_longlat = self.loadLinefile(ref_pts, self.default_h)
+        self.edges = self.loadLinefile(ref_pts, self.default_h)
         df = []
         points = []
         i = 0
