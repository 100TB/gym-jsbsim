""" Defines custom properties not implemented in JSBSim """


from enum import Enum
from gym.spaces import Box, Discrete
from gym_jsbsim.catalogs.property import Property
from gym_jsbsim.catalogs.jsbsim_catalog import JsbsimCatalog
<<<<<<< HEAD
from gym_jsbsim.envs.taxi_utils import * 




amdb_path = "/home/nico/amdb"
taxiPath = taxi_path(ambd_folder_path=amdb_path, number_of_points_to_use=8)
reader = shapefile.Reader(taxiPath.fname, encodingErrors="replace")
taxi_freq_state = 30


=======
import gym_jsbsim.catalogs.utils as utils
>>>>>>> 597cc845


class MyCatalog(Property, Enum):

    # position and attitude

    delta_heading = Property('position/delta-heading-to-target-deg', 'delta heading to target [deg]', -180, 180)
    delta_altitude = Property('position/delta-altitude-to-target-ft', 'delta altitude to target [ft]', -40000, 40000)

    # controls command

    throttle_cmd_dir = Property('fcs/throttle-cmd-dir', 'direction to move the throttle', 0, 2, Discrete)
    aileron_cmd_dir = Property('fcs/aileron-cmd-dir', 'direction to move the aileron', 0, 2, Discrete)
    elevator_cmd_dir = Property('fcs/elevator-cmd-dir', 'direction to move the elevator', 0, 2, Discrete)
    rudder_cmd_dir = Property('fcs/rudder-cmd-dir', 'direction to move the rudder', 0, 2, Discrete)

    # target conditions

    target_altitude_ft = Property('tc/h-sl-ft', 'target altitude MSL [ft]', JsbsimCatalog.position_h_sl_ft.min, JsbsimCatalog.position_h_sl_ft.max)
    target_heading_deg = Property('tc/target-heading-deg', 'target heading [deg]', JsbsimCatalog.attitude_psi_deg.min, JsbsimCatalog.attitude_psi_deg.max)
    target_time = Property('tc/target-time-sec', 'target time [sec]', 0)
    target_latitude_geod_deg = Property('tc/target-latitude-geod-deg', 'target geocentric latitude [deg]', -90, 90)
    target_longitude_geod_deg = Property('tc/target-longitude-geod-deg', 'target geocentric longitude [deg]', -180, 180)

    # following path

    steady_flight = Property('steady_flight', 'steady flight mode', 0, 1)
    turn_flight = Property('turn_flight', 'turn flight mode', 0, 1)

    #dist_heading_centerline_matrix = Property('dist_heading_centerline_matrix', 'dist_heading_centerline_matrix', '2D matrix with dist,angle of the next point from the aircraft to 1km (max 10 points)', [0, -45, 0, -45, 0, -45, 0, -45, 0, -45, 0, -45, 0, -45, 0, -45], [1000, 45, 1000, 45, 1000, 45, 1000, 45, 1000, 45, 1000, 45, 1000, 45, 1000, 45])
<<<<<<< HEAD
    d1 = Property('d1', 'd1', 0, 1000) 
    d2 = Property('d2', 'd2', 0, 1000) 
    d3 = Property('d3', 'd3', 0, 1000) 
    d4 = Property('d4', 'd4', 0, 1000) 
    d5 = Property('d5', 'd5', 0, 1000) 
    d6 = Property('d6', 'd6', 0, 1000) 
    d7 = Property('d7', 'd7', 0, 1000) 
    d8 = Property('d8', 'd8', 0, 1000)
    a1 = Property('a1', 'a1', -180, 180)  
    a2 = Property('a2', 'a2', -180, 180)  
    a3 = Property('a3', 'a3', -180, 180)   
    a4 = Property('a4', 'a4', -180, 180)  
    a5 = Property('a5', 'a5', -180, 180)  
    a6 = Property('a6', 'a6', -180, 180)  
    a7 = Property('a7', 'a7', -180, 180)  
    a8 = Property('a8', 'a8', -180, 180)

    shortest_dist = Property('shortest_dist', 'shortest distance between aircraft and path [m]', 0.0, 1000.0)
    
    nb_step = Property('nb_step', 'shortest distance between aircraft and path [m]')

    
=======
    d1 = Property('d1', 'd1', 'd1', 0, 1000) 
    d2 = Property('d2', 'd2', 'd2', 0, 1000) 
    d3 = Property('d3', 'd3', 'd3', 0, 1000) 
    d4 = Property('d4', 'd4', 'd4', 0, 1000) 
    d5 = Property('d5', 'd5', 'd5', 0, 1000) 
    d6 = Property('d6', 'd6', 'd6', 0, 1000) 
    d7 = Property('d7', 'd7', 'd7', 0, 1000) 
    d8 = Property('d8', 'd8', 'd8', 0, 1000)
    a1 = Property('a1', 'a1', 'a1', -180, 180)  
    a2 = Property('a2', 'a2', 'a2', -180, 180)  
    a3 = Property('a3', 'a3', 'a3', -180, 180)   
    a4 = Property('a4', 'a4', 'a4', -180, 180)  
    a5 = Property('a5', 'a5', 'a5', -180, 180)  
    a6 = Property('a6', 'a6', 'a6', -180, 180)  
    a7 = Property('a7', 'a7', 'a7', -180, 180)  
    a8 = Property('a8', 'a8', 'a8', -180, 180)

    shortest_dist = Property('shortest_dist', 'shortest_dist', 'shortest distance between aircraft and path [m]', 0.0, 1000.0)
    taxi_freq_state = 5
    nb_step = Property('nb_step', 'nb_step', 'shortest distance between aircraft and path [m]')

    dict_da = {
        "d1": d1,
        "d2": d2,
        "d3": d3,
        "d4": d4,
        "d5": d5,
        "d6": d6,
        "d7": d7,
        "d8": d8,
        "a1": a1,
        "a2": a2,
        "a3": a3,
        "a4": a4,
        "a5": a5,
        "a6": a6,
        "a7": a7,
        "a8": a8
    }

>>>>>>> 597cc845
    # functions updating custom properties

    @classmethod
    def update_delta_altitude(cls, sim):
        value = sim.get_property_value(JsbsimCatalog.position_h_sl_ft) - sim.get_property_value(cls.target_altitude_ft)
        sim.set_property_value(cls.delta_altitude, value)

    @classmethod
    def update_delta_heading(cls, sim):
        value = utils.reduce_reflex_angle_deg(sim.get_property_value(JsbsimCatalog.attitude_psi_deg) - sim.get_property_value(cls.target_heading_deg))
        sim.set_property_value(cls.delta_heading, value)

    @classmethod
    def update_property_incr(cls, sim, discrete_prop, prop, incr=0.05):
        value = sim.get_property_value(discrete_prop)
        if value == 0:
            pass
        else :
            if value == 1:
                sim.set_property_value(prop, sim.get_property_value(prop) - incr)
            elif value == 2:
                sim.set_property_value(prop, sim.get_property_value(prop) + incr)
            sim.set_property_value(discrete_prop, 0)

    @classmethod
    def update_throttle_cmd_dir(cls, sim):
        cls.update_property_incr(sim, cls.throttle_cmd_dir, JsbsimCatalog.fcs_throttle_cmd_norm)

    @classmethod
    def update_aileron_cmd_dir(cls, sim):
        cls.update_property_incr(sim, cls.aileron_cmd_dir, JsbsimCatalog.fcs_aileron_cmd_norm)

    @classmethod
    def update_elevator_cmd_dir(cls, sim):
        cls.update_property_incr(sim, cls.elevator_cmd_dir, JsbsimCatalog.fcs_elevator_cmd_norm)

    @classmethod
    def update_rudder_cmd_dir(cls, sim):
        cls.update_property_incr(sim, cls.rudder_cmd_dir, JsbsimCatalog.fcs_rudder_cmd_norm)

    @classmethod
    def update_da(cls, sim):
        #print("sim.get_property_value(nb_step), taxi_freq_state", sim.get_property_value(nb_step), taxi_freq_state)
        #print(taxi_freq_state)
        if (sim.get_property_value(cls.nb_step)%taxi_freq_state==1):
            #start_time = time.time()
            df = taxiPath.update_path((sim.get_property_value(JsbsimCatalog.position_lat_geod_deg), sim.get_property_value(JsbsimCatalog.position_long_gc_deg)), reader)
            #print("--- %s seconds ---" % (time.time() - start_time))
            
            dist = cls.shortest_ac_dist(0, 0, df[0][0].x, df[0][0].y, df[1][0].x, df[1][0].y)
            #print("shortest_dist2", dist)
            sim.set_property_value(cls.shortest_dist, dist)
            #print(sim.get_property_value(shortest_dist))

            for i in range(1,len(df)):
                if (df[i][1] <= 1000000000):
                    sim.set_property_value(cls.get_var_by_name("d"+str(i)), df[i][1])
                    sim.set_property_value(cls.get_var_by_name("a"+str(i)), cls.reduce_reflex_angle_deg(df[i][2] - sim.get_property_value(JsbsimCatalog.attitude_psi_deg)))
                    #sim.set_property_value(cls.get_var_by_name("a"+str(i)), df[i][2])
                else:
                    sim.set_property_value(cls.get_var_by_name("d"+str(i)), 1000)
                    sim.set_property_value(cls.get_var_by_name("a"+str(i)), 0)
        sim.set_property_value(cls.nb_step, int(sim.get_property_value(cls.nb_step))+1)

    @classmethod
    def update_custom_properties(cls,sim,prop):
        update_custom_properties = {cls.delta_altitude : cls.update_delta_altitude,

                                    cls.delta_heading: cls.update_delta_heading,

                                    cls.throttle_cmd_dir: cls.update_throttle_cmd_dir,

                                    cls.aileron_cmd_dir: cls.update_aileron_cmd_dir,

                                    cls.elevator_cmd_dir : cls.update_elevator_cmd_dir,

                                    cls.rudder_cmd_dir : cls.update_rudder_cmd_dir

<<<<<<< HEAD
        return new_angle
    
    @classmethod
    def get_var_by_name(cls, string):
        dict_da = {
        "d1": cls.d1,
        "d2": cls.d2,
        "d3": cls.d3,
        "d4": cls.d4,
        "d5": cls.d5,
        "d6": cls.d6,
        "d7": cls.d7,
        "d8": cls.d8,
        "a1": cls.a1,
        "a2": cls.a2,
        "a3": cls.a3,
        "a4": cls.a4,
        "a5": cls.a5,
        "a6": cls.a6,
        "a7": cls.a7,
        "a8": cls.a8
        }
        return dict_da[string]


    @staticmethod
    def shortest_ac_dist (x, y, x1, y1, x2, y2):
        '''
        Compute the shortest distance (in m) between aircraft coord (lat, lon) and the line between two points (lat1,lon1) and (lat2, lon2)
        >>> round(shortest_ac_dist(40.759809, -73.976264, 40.758492, -73.975105, 40.759752, -73.974215))
        160
        >>> round(shortest_ac_dist(40.759168, -73.976741, 40.758492, -73.975105, 40.759752, -73.974215))
        160
        '''
        #print(x, y, x1, y1, x2, y2)
        # equation of line (lat1,lon1) -> (lat2, lon2): y = s*x + m
        # slope
        s = (y2 - y1) / (x2 - x1 + 0.00000000001)
        # find m: m = y - s*x
        m = y1 - s * x1
        # coeff of line equation ay + bx + c = 0
        a = -1
        b = s
        c = m
        # compute shortest distance between aircarft and the line = abs(a*x0 + b*y0 + c) / sqrt(a²+b²))
        s_ac_dist = math.fabs(a*x + b*y + c) / math.sqrt(a**2+b**2)
        #print("s_ac_dist", s_ac_dist)
        return s_ac_dist
    
    
=======
                                    cls.d1 : cls.update_da
                                }
        if prop in update_custom_properties:
            update_custom_properties[prop](sim)
>>>>>>> 597cc845
<|MERGE_RESOLUTION|>--- conflicted
+++ resolved
@@ -5,7 +5,6 @@
 from gym.spaces import Box, Discrete
 from gym_jsbsim.catalogs.property import Property
 from gym_jsbsim.catalogs.jsbsim_catalog import JsbsimCatalog
-<<<<<<< HEAD
 from gym_jsbsim.envs.taxi_utils import * 
 
 
@@ -17,9 +16,7 @@
 taxi_freq_state = 30
 
 
-=======
 import gym_jsbsim.catalogs.utils as utils
->>>>>>> 597cc845
 
 
 class MyCatalog(Property, Enum):
@@ -50,7 +47,6 @@
     turn_flight = Property('turn_flight', 'turn flight mode', 0, 1)
 
     #dist_heading_centerline_matrix = Property('dist_heading_centerline_matrix', 'dist_heading_centerline_matrix', '2D matrix with dist,angle of the next point from the aircraft to 1km (max 10 points)', [0, -45, 0, -45, 0, -45, 0, -45, 0, -45, 0, -45, 0, -45, 0, -45], [1000, 45, 1000, 45, 1000, 45, 1000, 45, 1000, 45, 1000, 45, 1000, 45, 1000, 45])
-<<<<<<< HEAD
     d1 = Property('d1', 'd1', 0, 1000) 
     d2 = Property('d2', 'd2', 0, 1000) 
     d3 = Property('d3', 'd3', 0, 1000) 
@@ -73,48 +69,6 @@
     nb_step = Property('nb_step', 'shortest distance between aircraft and path [m]')
 
     
-=======
-    d1 = Property('d1', 'd1', 'd1', 0, 1000) 
-    d2 = Property('d2', 'd2', 'd2', 0, 1000) 
-    d3 = Property('d3', 'd3', 'd3', 0, 1000) 
-    d4 = Property('d4', 'd4', 'd4', 0, 1000) 
-    d5 = Property('d5', 'd5', 'd5', 0, 1000) 
-    d6 = Property('d6', 'd6', 'd6', 0, 1000) 
-    d7 = Property('d7', 'd7', 'd7', 0, 1000) 
-    d8 = Property('d8', 'd8', 'd8', 0, 1000)
-    a1 = Property('a1', 'a1', 'a1', -180, 180)  
-    a2 = Property('a2', 'a2', 'a2', -180, 180)  
-    a3 = Property('a3', 'a3', 'a3', -180, 180)   
-    a4 = Property('a4', 'a4', 'a4', -180, 180)  
-    a5 = Property('a5', 'a5', 'a5', -180, 180)  
-    a6 = Property('a6', 'a6', 'a6', -180, 180)  
-    a7 = Property('a7', 'a7', 'a7', -180, 180)  
-    a8 = Property('a8', 'a8', 'a8', -180, 180)
-
-    shortest_dist = Property('shortest_dist', 'shortest_dist', 'shortest distance between aircraft and path [m]', 0.0, 1000.0)
-    taxi_freq_state = 5
-    nb_step = Property('nb_step', 'nb_step', 'shortest distance between aircraft and path [m]')
-
-    dict_da = {
-        "d1": d1,
-        "d2": d2,
-        "d3": d3,
-        "d4": d4,
-        "d5": d5,
-        "d6": d6,
-        "d7": d7,
-        "d8": d8,
-        "a1": a1,
-        "a2": a2,
-        "a3": a3,
-        "a4": a4,
-        "a5": a5,
-        "a6": a6,
-        "a7": a7,
-        "a8": a8
-    }
-
->>>>>>> 597cc845
     # functions updating custom properties
 
     @classmethod
@@ -193,7 +147,11 @@
 
                                     cls.rudder_cmd_dir : cls.update_rudder_cmd_dir
 
-<<<<<<< HEAD
+                                    cls.d1 : cls.update_da
+                                }
+        if prop in update_custom_properties:
+            update_custom_properties[prop](sim)
+
         return new_angle
     
     @classmethod
@@ -243,10 +201,4 @@
         #print("s_ac_dist", s_ac_dist)
         return s_ac_dist
     
-    
-=======
-                                    cls.d1 : cls.update_da
-                                }
-        if prop in update_custom_properties:
-            update_custom_properties[prop](sim)
->>>>>>> 597cc845
+    